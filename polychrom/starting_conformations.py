--- conflicted
+++ resolved
@@ -233,15 +233,9 @@
 
 
     """
-<<<<<<< HEAD
-    if N > boxSize ** 3:
-        raise ValueError("Steps has to be less than size^3")
-    if N > 0.9 * boxSize ** 3:
-=======
     if N > boxSize**3:
         raise ValueError("Steps has to be less than size^3")
     if N > 0.9 * boxSize**3:
->>>>>>> d4a13f55
         warnings.warn("N > 0.9 * boxSize**3. It will be slow")
     if (N % 2 != 0) and (method != "linear"):
         raise ValueError("N has to be multiple of 2 for rings")
