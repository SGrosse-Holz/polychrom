"""
This is a sample simulation that does not represent any particular biological system. It is just a showcase 
of how create a Simulation object, add forces, and initialize the reporter. 

In this simulation, a simple polymer chain of 10,000 monomers is 
"""


import os, sys
sys.path.append("/home/dkannan/git-remotes/polychrom/")
import polychrom
from polychrom import simulation, starting_conformations, forces, forcekits
import openmm
<<<<<<< HEAD
=======
import os
>>>>>>> dc0f0fa2
from polychrom.hdf5_format import HDF5Reporter

N=10000

reporter = HDF5Reporter(folder="trajectory", max_data_length=5, overwrite=True)
sim = simulation.Simulation(
    platform="CUDA", 
    integrator="variableLangevin",
    error_tol=0.003,
    GPU="1",
    collision_rate=0.03,
    N=N,
    save_decimals=2,
    PBCbox=False,
    reporters=[reporter],
)

polymer = starting_conformations.grow_cubic(10000, 100)

sim.set_data(polymer, center=True)  # loads a polymer, puts a center of mass at zero

sim.add_force(forces.spherical_confinement(sim, density=0.85, k=1))

sim.add_force(
    forcekits.polymer_chains(
        sim,
        chains=[(0, None, False)],
        # By default the library assumes you have one polymer chain
        # If you want to make it a ring, or more than one chain, use self.setChains
        # self.setChains([(0,50,True),(50,None,False)]) will set a 50-monomer ring and a chain from monomer 50 to the end
        bond_force_func=forces.harmonic_bonds,
        bond_force_kwargs={
            "bondLength": 1.0,
            "bondWiggleDistance": 0.05,  # Bond distance will fluctuate +- 0.05 on average
        },
        angle_force_func=forces.angle_force,
        angle_force_kwargs={
            "k": 1.5,
            # K is more or less arbitrary, k=4 corresponds to presistence length of 4,
            # k=1.5 is recommended to make polymer realistically flexible; k=8 is very stiff
        },
        nonbonded_force_func=forces.polynomial_repulsive,
        nonbonded_force_kwargs={
            "trunc": 3.0,  # this will let chains cross sometimes
            #'trunc':10.0, # this will resolve chain crossings and will not let chain cross anymore
        },
        except_bonds=True,
    )
)


for _ in range(10):  # Do 10 blocks
    sim.do_block(100)  # Of 100 timesteps each. Data is saved automatically. 
sim.print_stats()  # In the end, print very simple statistics

reporter.dump_data()  # always need to run in the end to dump the block cache to the disk<|MERGE_RESOLUTION|>--- conflicted
+++ resolved
@@ -7,14 +7,10 @@
 
 
 import os, sys
-sys.path.append("/home/dkannan/git-remotes/polychrom/")
 import polychrom
 from polychrom import simulation, starting_conformations, forces, forcekits
 import openmm
-<<<<<<< HEAD
-=======
 import os
->>>>>>> dc0f0fa2
 from polychrom.hdf5_format import HDF5Reporter
 
 N=10000
